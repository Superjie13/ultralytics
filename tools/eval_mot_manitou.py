--- conflicted
+++ resolved
@@ -1,896 +1,11 @@
-<<<<<<< HEAD
-# TODO: clone the trackeval repo
-# TODO: rebuild trackeval to support numpy > 2.0
-# TODO: add the MotManitou2DBox to trackeval
-
-import os
-import tempfile
-from collections import defaultdict
-from pathlib import Path
-
-import numpy as np
-import torch
-import trackeval
-from scipy.optimize import linear_sum_assignment
-from trackeval.utils import TrackEvalException
-
-from ultralytics import YOLOManitou
-from ultralytics.data import ManitouAPI, get_manitou_dataset
-from ultralytics.utils import LOGGER, TQDM
-
-
-class MotManitou2DBox(trackeval.datasets.MotChallenge2DBox):
-    def __init__(self, class_name_to_class_id, config=None):
-        super(trackeval.datasets.MotChallenge2DBox).__init__()
-        # Fill non-given config values with defaults
-        self.config = trackeval.utils.init_config(config, self.get_default_dataset_config(), self.get_name())
-
-        self.benchmark = self.config["BENCHMARK"]
-        gt_set = self.config["BENCHMARK"] + "-" + self.config["SPLIT_TO_EVAL"]
-        self.gt_set = gt_set
-        if not self.config["SKIP_SPLIT_FOL"]:
-            split_fol = gt_set
-        else:
-            split_fol = ""
-        self.gt_fol = os.path.join(self.config["GT_FOLDER"], split_fol)
-        self.tracker_fol = os.path.join(self.config["TRACKERS_FOLDER"], split_fol)
-        self.should_classes_combine = False
-        self.use_super_categories = False
-        self.data_is_zipped = self.config["INPUT_AS_ZIP"]
-        self.do_preproc = self.config["DO_PREPROC"]
-
-        self.output_fol = self.config["OUTPUT_FOLDER"]
-        if self.output_fol is None:
-            self.output_fol = self.tracker_fol
-
-        self.tracker_sub_fol = self.config["TRACKER_SUB_FOLDER"]
-        self.output_sub_fol = self.config["OUTPUT_SUB_FOLDER"]
-
-        # Get classes to eval
-        self.valid_classes = list(class_name_to_class_id.keys())
-        self.class_list = [cls if cls in self.valid_classes else None for cls in self.config["CLASSES_TO_EVAL"]]
-        if not all(self.class_list):
-            raise TrackEvalException("Attempted to evaluate an invalid class. Only pedestrian class is valid.")
-        self.class_name_to_class_id = class_name_to_class_id
-        self.valid_class_numbers = list(self.class_name_to_class_id.values())
-
-        # Get sequences to eval and check gt files exist
-        self.seq_list, self.seq_lengths = self._get_seq_info()
-        if len(self.seq_list) < 1:
-            raise TrackEvalException("No sequences are selected to be evaluated.")
-
-        # Check gt files exist
-        for seq in self.seq_list:
-            if not self.data_is_zipped:
-                curr_file = self.config["GT_LOC_FORMAT"].format(gt_folder=self.gt_fol, seq=seq)
-                if not os.path.isfile(curr_file):
-                    print("GT file not found " + curr_file)
-                    raise TrackEvalException("GT file not found for sequence: " + seq)
-        if self.data_is_zipped:
-            curr_file = os.path.join(self.gt_fol, "data.zip")
-            if not os.path.isfile(curr_file):
-                print("GT file not found " + curr_file)
-                raise TrackEvalException("GT file not found: " + os.path.basename(curr_file))
-
-        # Get trackers to eval
-        if self.config["TRACKERS_TO_EVAL"] is None:
-            self.tracker_list = os.listdir(self.tracker_fol)
-        else:
-            self.tracker_list = self.config["TRACKERS_TO_EVAL"]
-
-        if self.config["TRACKER_DISPLAY_NAMES"] is None:
-            self.tracker_to_disp = dict(zip(self.tracker_list, self.tracker_list))
-        elif (self.config["TRACKERS_TO_EVAL"] is not None) and (
-            len(self.config["TRACKER_DISPLAY_NAMES"]) == len(self.tracker_list)
-        ):
-            self.tracker_to_disp = dict(zip(self.tracker_list, self.config["TRACKER_DISPLAY_NAMES"]))
-        else:
-            raise TrackEvalException("List of tracker files and tracker display names do not match.")
-
-        for tracker in self.tracker_list:
-            if self.data_is_zipped:
-                curr_file = os.path.join(self.tracker_fol, tracker, self.tracker_sub_fol + ".zip")
-                if not os.path.isfile(curr_file):
-                    print("Tracker file not found: " + curr_file)
-                    raise TrackEvalException("Tracker file not found: " + tracker + "/" + os.path.basename(curr_file))
-            else:
-                for seq in self.seq_list:
-                    curr_file = os.path.join(self.tracker_fol, tracker, self.tracker_sub_fol, seq + ".txt")
-                    if not os.path.isfile(curr_file):
-                        print("Tracker file not found: " + curr_file)
-                        raise TrackEvalException(
-                            "Tracker file not found: "
-                            + tracker
-                            + "/"
-                            + self.tracker_sub_fol
-                            + "/"
-                            + os.path.basename(curr_file)
-                        )
-
-    def _load_raw_file(self, tracker, seq, is_gt):
-        """
-        Load a file (gt or tracker) in the MOT Challenge 2D box format.
-
-        If is_gt, this returns a dict which contains the fields: [gt_ids, gt_classes] : list (for each timestep) of 1D
-        NDArrays (for each det). [gt_dets, gt_crowd_ignore_regions]: list (for each timestep) of lists of detections.
-        [gt_extras] : list (for each timestep) of dicts (for each extra) of 1D NDArrays (for each det).
-
-        if not is_gt, this returns a dict which contains the fields: [tracker_ids, tracker_classes, tracker_confidences]
-        : list (for each timestep) of 1D NDArrays (for each det). [tracker_dets]: list (for each timestep) of lists of
-        detections.
-        """
-        # File location
-        if is_gt:
-            file = self.config["GT_LOC_FORMAT"].format(gt_folder=self.gt_fol, seq=seq)
-        else:
-            file = os.path.join(self.tracker_fol, tracker, self.tracker_sub_fol, seq + ".txt")
-
-        # Load raw data from text file
-        read_data, ignore_data = self._load_simple_text_file(file, is_zipped=self.data_is_zipped, zip_file=None)
-
-        # Convert data to required format
-        num_timesteps = self.seq_lengths[seq]
-        data_keys = ["ids", "classes", "dets"]
-        if is_gt:
-            data_keys += ["gt_crowd_ignore_regions", "gt_extras"]
-        else:
-            data_keys += ["tracker_confidences"]
-        raw_data = {key: [None] * num_timesteps for key in data_keys}
-
-        # Check for any extra time keys
-        current_time_keys = [str(t + 1) for t in range(num_timesteps)]
-        extra_time_keys = [x for x in read_data.keys() if x not in current_time_keys]
-        if len(extra_time_keys) > 0:
-            if is_gt:
-                text = "Ground-truth"
-            else:
-                text = "Tracking"
-            raise TrackEvalException(
-                text
-                + f" data contains the following invalid timesteps in seq {seq}: "
-                + ", ".join([str(x) + ", " for x in extra_time_keys])
-            )
-
-        for t in range(num_timesteps):
-            time_key = str(t + 1)
-            if time_key in read_data.keys():
-                try:
-                    time_data = np.asarray(read_data[time_key], dtype=np.float32)
-                except ValueError:
-                    if is_gt:
-                        raise TrackEvalException(
-                            f"Cannot convert gt data for sequence {seq} to float. Is data corrupted?"
-                        )
-                    else:
-                        raise TrackEvalException(
-                            f"Cannot convert tracking data from tracker {tracker}, sequence {seq} to float. Is data corrupted?"
-                        )
-                try:
-                    raw_data["dets"][t] = np.atleast_2d(time_data[:, 2:6])
-                    raw_data["ids"][t] = np.atleast_1d(time_data[:, 1]).astype(int)
-                except IndexError:
-                    if is_gt:
-                        err = (
-                            f"Cannot load gt data from sequence {seq}, because there is not enough columns in the data."
-                        )
-                        raise TrackEvalException(err)
-                    else:
-                        err = (
-                            f"Cannot load tracker data from tracker {tracker}, sequence {seq}, because there is not enough "
-                            "columns in the data."
-                        )
-                        raise TrackEvalException(err)
-                if time_data.shape[1] >= 8:
-                    raw_data["classes"][t] = np.atleast_1d(time_data[:, 7]).astype(int)
-                else:
-                    if not is_gt:
-                        raw_data["classes"][t] = np.ones_like(raw_data["ids"][t])
-                    else:
-                        raise TrackEvalException(
-                            "GT data is not in a valid format, there is not enough rows in seq %s, timestep %i."
-                            % (seq, t)
-                        )
-                if is_gt:
-                    gt_extras_dict = {"zero_marked": np.atleast_1d(time_data[:, 6].astype(int))}
-                    raw_data["gt_extras"][t] = gt_extras_dict
-                else:
-                    raw_data["tracker_confidences"][t] = np.atleast_1d(time_data[:, 6])
-            else:
-                raw_data["dets"][t] = np.empty((0, 4))
-                raw_data["ids"][t] = np.empty(0).astype(int)
-                raw_data["classes"][t] = np.empty(0).astype(int)
-                if is_gt:
-                    gt_extras_dict = {"zero_marked": np.empty(0)}
-                    raw_data["gt_extras"][t] = gt_extras_dict
-                else:
-                    raw_data["tracker_confidences"][t] = np.empty(0)
-            if is_gt:
-                raw_data["gt_crowd_ignore_regions"][t] = np.empty((0, 4))
-
-        if is_gt:
-            key_map = {"ids": "gt_ids", "classes": "gt_classes", "dets": "gt_dets"}
-        else:
-            key_map = {"ids": "tracker_ids", "classes": "tracker_classes", "dets": "tracker_dets"}
-        for k, v in key_map.items():
-            raw_data[v] = raw_data.pop(k)
-        raw_data["num_timesteps"] = num_timesteps
-        raw_data["seq"] = seq
-        return raw_data
-
-    @trackeval._timing.time
-    def get_preprocessed_seq_data(self, raw_data, cls):
-        # Check that input data has unique ids
-        self._check_unique_ids(raw_data)
-
-        distractor_class_names = []
-        distractor_classes = [self.class_name_to_class_id[x] for x in distractor_class_names]
-        cls_id = self.class_name_to_class_id[cls]
-
-        data_keys = ["gt_ids", "tracker_ids", "gt_dets", "tracker_dets", "tracker_confidences", "similarity_scores"]
-        data = {key: [None] * raw_data["num_timesteps"] for key in data_keys}
-        unique_gt_ids = []
-        unique_tracker_ids = []
-        num_gt_dets = 0
-        num_tracker_dets = 0
-        for t in range(raw_data["num_timesteps"]):
-            # Get all data
-            gt_ids = raw_data["gt_ids"][t]
-            gt_dets = raw_data["gt_dets"][t]
-            gt_classes = raw_data["gt_classes"][t]
-            gt_zero_marked = raw_data["gt_extras"][t]["zero_marked"]
-
-            tracker_ids = raw_data["tracker_ids"][t]
-            tracker_dets = raw_data["tracker_dets"][t]
-            tracker_classes = raw_data["tracker_classes"][t]
-            tracker_confidences = raw_data["tracker_confidences"][t]
-            # tracker_confidences = np.ones(tracker_dets.shape[0])   # TODO: delete when bug is fixed
-            similarity_scores = raw_data["similarity_scores"][t]
-
-            # Match tracker and gt dets (with hungarian algorithm) and remove tracker dets which match with gt dets
-            # which are labeled as belonging to a distractor class.
-            to_remove_tracker = np.array([], int)
-            if self.do_preproc and self.benchmark != "MOT15" and gt_ids.shape[0] > 0 and tracker_ids.shape[0] > 0:
-                # Check all classes are valid:
-                invalid_classes = np.setdiff1d(np.unique(gt_classes), self.valid_class_numbers)
-                if len(invalid_classes) > 0:
-                    print(" ".join([str(x) for x in invalid_classes]))
-                    raise (
-                        TrackEvalException(
-                            "Attempting to evaluate using invalid gt classes. "
-                            "This warning only triggers if preprocessing is performed, "
-                            "e.g. not for MOT15 or where prepropressing is explicitly disabled. "
-                            "Please either check your gt data, or disable preprocessing. "
-                            "The following invalid classes were found in timestep "
-                            + str(t)
-                            + ": "
-                            + " ".join([str(x) for x in invalid_classes])
-                        )
-                    )
-
-                # only keep current class
-                tracker_go_keep_mask = np.equal(tracker_classes, cls_id)
-                tracker_ids = tracker_ids[tracker_go_keep_mask]
-                tracker_dets = tracker_dets[tracker_go_keep_mask, :]
-                tracker_confidences = tracker_confidences[tracker_go_keep_mask]
-                similarity_scores = similarity_scores[:, tracker_go_keep_mask]
-
-                matching_scores = similarity_scores.copy()
-                matching_scores[matching_scores < 0.5 - np.finfo("float").eps] = 0
-                match_rows, match_cols = linear_sum_assignment(-matching_scores)
-                actually_matched_mask = matching_scores[match_rows, match_cols] > 0 + np.finfo("float").eps
-                match_rows = match_rows[actually_matched_mask]
-                match_cols = match_cols[actually_matched_mask]
-
-                is_distractor_class = np.isin(gt_classes[match_rows], distractor_classes)
-                to_remove_tracker = match_cols[is_distractor_class]
-
-            # Apply preprocessing to remove all unwanted tracker dets.
-            data["tracker_ids"][t] = np.delete(tracker_ids, to_remove_tracker, axis=0)
-            data["tracker_dets"][t] = np.delete(tracker_dets, to_remove_tracker, axis=0)
-            data["tracker_confidences"][t] = np.delete(tracker_confidences, to_remove_tracker, axis=0)
-            similarity_scores = np.delete(similarity_scores, to_remove_tracker, axis=1)
-
-            # Remove gt detections marked as to remove (zero marked), and also remove gt detections not in pedestrian
-            # class (not applicable for MOT15)
-            if self.do_preproc and self.benchmark != "MOT15":
-                gt_to_keep_mask = (np.not_equal(gt_zero_marked, 0)) & (np.equal(gt_classes, cls_id))
-            else:
-                # There are no classes for MOT15
-                gt_to_keep_mask = np.not_equal(gt_zero_marked, 0)
-            data["gt_ids"][t] = gt_ids[gt_to_keep_mask]
-            data["gt_dets"][t] = gt_dets[gt_to_keep_mask, :]
-            data["similarity_scores"][t] = similarity_scores[gt_to_keep_mask]
-
-            unique_gt_ids += list(np.unique(data["gt_ids"][t]))
-            unique_tracker_ids += list(np.unique(data["tracker_ids"][t]))
-            num_tracker_dets += len(data["tracker_ids"][t])
-            num_gt_dets += len(data["gt_ids"][t])
-
-        # Re-label IDs such that there are no empty IDs
-        if len(unique_gt_ids) > 0:
-            unique_gt_ids = np.unique(unique_gt_ids)
-            gt_id_map = np.nan * np.ones(np.max(unique_gt_ids) + 1)
-            gt_id_map[unique_gt_ids] = np.arange(len(unique_gt_ids))
-            for t in range(raw_data["num_timesteps"]):
-                if len(data["gt_ids"][t]) > 0:
-                    data["gt_ids"][t] = gt_id_map[data["gt_ids"][t]].astype(int)
-        if len(unique_tracker_ids) > 0:
-            unique_tracker_ids = np.unique(unique_tracker_ids)
-            tracker_id_map = np.nan * np.ones(np.max(unique_tracker_ids) + 1)
-            tracker_id_map[unique_tracker_ids] = np.arange(len(unique_tracker_ids))
-            for t in range(raw_data["num_timesteps"]):
-                if len(data["tracker_ids"][t]) > 0:
-                    data["tracker_ids"][t] = tracker_id_map[data["tracker_ids"][t]].astype(int)
-
-        # Record overview statistics.
-        data["num_tracker_dets"] = num_tracker_dets
-        data["num_gt_dets"] = num_gt_dets
-        data["num_tracker_ids"] = len(unique_tracker_ids)
-        data["num_gt_ids"] = len(unique_gt_ids)
-        data["num_timesteps"] = raw_data["num_timesteps"]
-        data["seq"] = raw_data["seq"]
-
-        # Ensure again that ids are unique per timestep after preproc.
-        self._check_unique_ids(data, after_preproc=True)
-
-        return data
-
-
-def get_tmpdir() -> str:
-    """Return the same tmpdir for all processes."""
-    MAX_LEN = 512
-    # 32 is whitespace
-    dir_tensor = torch.full((MAX_LEN,), 32, dtype=torch.uint8)
-    tmpdir = tempfile.mkdtemp()
-    tmpdir = torch.tensor(bytearray(tmpdir.encode()), dtype=torch.uint8)
-    dir_tensor[: len(tmpdir)] = tmpdir
-    tmpdir = dir_tensor.cpu().numpy().tobytes().decode().rstrip()
-    return tmpdir
-
-
-class EvalManitouMOT:
-    default_prefix = "ManitouMOT-metric"
-    allowed_metrics = ["HOTA", "CLEAR", "Identity"]
-    TRACKER = "user-tracker"
-    allowed_benchmarks = ["MOT15", "MOT16", "MOT17", "MOT20", "DanceTrack"]
-
-    def __init__(
-        self,
-        data_cfg,
-        tracker_cfg,
-        model,
-        imgsz,
-        conf_thr,
-        max_det,
-        device=None,
-        format_only=False,
-        verbose=False,
-        num_extra_frames=0,
-    ):
-        """
-        Initialize the evaluation class.
-
-        Args:
-            data_cfg (str): Path to the data configuration file.
-            tracker_cfg (str): Path to the tracker configuration file.
-            model (Model): The pre-trained model to use for tracking. (need to be initialized before)
-            imgsz (tuple): Image size of the dataset
-            conf_thr (float): Confidence threshold for the tracker.
-            max_det (int): Maximum number of detections per image.
-            device (str): Device to use for inference.
-            format_only (bool): Whether to only format the data without evaluation.
-            verbose (bool): Whether to print progress information.
-            num_extra_frames (int): Number of extra frames to use for tracking. It decides how many additional frames
-                are interpolated for two adjacent keyframes.
-        """
-        self.data = self.get_data(data_cfg)
-        self.model = model
-        self.verbose = verbose
-        device = device or torch.device("cuda" if torch.cuda.is_available() else "cpu")
-        self.model.to(device)
-        self.track_args = {
-            "imgsz": imgsz,
-            "conf": conf_thr,
-            "max_det": max_det,
-            "tracker": tracker_cfg,
-            "device": device,
-            "persist": True,
-            "verbose": verbose,
-        }
-        self.num_extra_frames = num_extra_frames
-        self.vid_data = self.prepare_data()
-
-        self.format_only = format_only
-        self.class_name_to_class_id = {name: label for label, name in self.data["names"].items()}
-        self.valid_class_numbers = list(self.class_name_to_class_id.values())
-
-        self.metrics = self.allowed_metrics
-
-        self.tmp_dir = tempfile.TemporaryDirectory()
-        self.tmp_dir.name = get_tmpdir()
-        self.seq_info = defaultdict(lambda: dict(seq_length=-1, gt_tracks=[], pred_tracks=[]))
-        self.gt_dir = self._get_gt_dir()
-        self.pred_dir = self._get_pred_dir()
-        LOGGER.info(f"Temporary directory: {self.tmp_dir.name} is created.")
-        self.seqmap = os.path.join(self.pred_dir, "videoseq.txt")
-        with open(self.seqmap, "w") as f:
-            f.write("name\n")
-
-    def get_data(self, data_cfg):
-        data_cfg = Path(data_cfg)
-        if data_cfg.is_file():
-            data = get_manitou_dataset(data_cfg)
-        else:
-            raise FileNotFoundError(f"Data configuration file {data_cfg} not found.")
-
-        return data
-
-    def prepare_data(self):
-        ann_path = self.data["val"]
-        cat_ids = self.data["cat_ids"]
-        manitou = ManitouAPI(ann_path)
-
-        vid_ids = manitou.get_vid_ids()
-        vid_data = defaultdict(dict)
-        for vid in vid_ids:
-            img_list = []
-            label_list = []
-            video_name = manitou.vids[vid]["name"]
-            img_ids = manitou.get_img_ids_from_vid(vid)
-
-            vid_data[video_name]["vid_id"] = vid
-            vid_data[video_name]["video_length"] = len(img_ids)
-            for img_id in img_ids:
-                raw_img_info = manitou.load_imgs([img_id])[0]
-                raw_img_info["img_id"] = img_id
-
-                ann_ids = manitou.get_ann_ids(imgIds=[img_id], catIds=cat_ids)
-                raw_ann_info = manitou.load_anns(ann_ids)
-                parsed_label_info = self.parse_label_info({"raw_img_info": raw_img_info, "raw_ann_info": raw_ann_info})
-                label_list.append(parsed_label_info)
-                img_list.append(parsed_label_info["im_file"])
-            vid_data[video_name]["img_list"] = img_list
-            vid_data[video_name]["label_list"] = label_list
-
-        return vid_data
-
-    def parse_label_info(self, raw_label_info):
-        """Parse label information to target format."""
-        img_info = raw_label_info["raw_img_info"]
-        ann_info = raw_label_info["raw_ann_info"]
-
-        img_path = str(Path(self.data["path"]) / self.data["prefix"] / img_info["file_name"])
-        img_shape = (img_info["height"], img_info["width"])  # (h, w)
-        img_timestamp = img_info["time_stamp"]
-        img_frame_id = img_info["frame_id"]
-        img_frame_name = img_info["frame_name"]
-        is_start = img_info["is_start"]
-        is_end = img_info["is_end"]
-
-        boxes = []
-        classes = []
-        ins_ids = []
-        mot_confs = []
-        visibilities = []
-
-        for i, ann in enumerate(ann_info):
-            if ann.get("is_ego", False):
-                continue
-
-            if ann.get("ignore", False):
-                continue
-
-            x1, y1, w, h = ann["bbox"]
-            inter_w = max(0, min(x1 + w, img_info["width"]) - max(x1, 0))
-            inter_h = max(0, min(y1 + h, img_info["height"]) - max(y1, 0))
-            if inter_w * inter_h == 0:
-                continue
-
-            # if ann['area'] <= 400 or w < 10 or h < 20:
-            #     continue
-
-            if ann["category_id"] not in self.data["cat_ids"]:
-                continue
-
-            # The coco box format is [top_left_x, top_left_y, width, height]
-            # to xyxy
-            boxes.append([x1, y1, x1 + w, y1 + h])
-
-            classes.append(self.data["cat2label"][ann["category_id"]])
-            ins_ids.append(ann["instance_id"])
-            mot_confs.append(ann["mot_conf"])
-            visibilities.append(ann["visibility"])
-
-        if len(boxes) > 0:
-            boxes = np.array(boxes, dtype=np.float32).reshape(-1, 4)
-            classes = np.array(classes, dtype=np.float32).reshape(-1, 1)
-            ins_ids = np.array(ins_ids, dtype=np.float32).reshape(-1, 1)
-            mot_confs = np.array(mot_confs, dtype=np.float32).reshape(-1, 1)
-            visibilities = np.array(visibilities, dtype=np.float32).reshape(-1, 1)
-        else:
-            boxes = np.zeros((0, 4), dtype=np.float32)
-            classes = np.zeros((0, 1), dtype=np.float32)
-            ins_ids = np.zeros((0, 1), dtype=np.float32)
-            mot_confs = np.zeros((0, 1), dtype=np.float32)
-            visibilities = np.zeros((0, 1), dtype=np.float32)
-
-        return {
-            "im_file": img_path,
-            "shape": img_shape,
-            "img_timestamp": img_timestamp,
-            "img_frame_id": img_frame_id,
-            "im_frame_name": img_frame_name,
-            "is_start": is_start,
-            "is_end": is_end,
-            "cls": classes,
-            "bboxes": boxes,
-            "ins_ids": ins_ids,
-            "mot_confs": mot_confs,
-            "visibilities": visibilities,
-            "bbox_format": "xyxy",
-        }
-
-    def _augment_frames(self, img_list, label_list):
-        if self.num_extra_frames <= 0:
-            return img_list, label_list
-
-        img_dir = Path(img_list[0]).parent
-        suffix = Path(img_list[0]).suffix
-        width = len(Path(img_list[0]).stem)
-
-        # original key frame index
-        base_idx = [int(Path(p).stem) for p in img_list]
-
-        new_imgs = []
-        new_labels = []
-        n_extra = self.num_extra_frames
-
-        # Interpolate for two adjacent keyframes
-        for i in range(len(base_idx) - 1):
-            new_imgs.append(img_list[i])
-            new_labels.append(label_list[i])
-
-            start, end = base_idx[i], base_idx[i + 1]
-            assert start < end, f"Image frames in a wrong order: {start} -> {end}"
-            assert n_extra < end - start, (
-                f"Number of extra frames {n_extra} should be less than the gap between two keyframes {end - start}"
-            )
-            for j in range(1, n_extra + 1):
-                # uniformly interpolate the frame index
-                frac = j / (n_extra + 1)
-                idx = int(round(start + (end - start) * frac))
-                fname = f"{idx:0{width}d}{suffix}"
-                new_imgs.append(str(img_dir / fname))
-                new_labels.append(None)  # no label for the interpolated frames
-
-        # Add the last key frame
-        new_imgs.append(img_list[-1])
-        new_labels.append(label_list[-1])
-
-        return new_imgs, new_labels
-
-    def run(self):
-        for video_name, video_data in self.vid_data.items():
-            LOGGER.info(f"Processing video: {video_name}")
-            img_list = video_data["img_list"]
-            label_list = video_data["label_list"]
-
-            if self.seq_info[video_name]["seq_length"] == -1:
-                self.seq_info[video_name]["seq_length"] = len(
-                    self.vid_data[video_name]["img_list"]
-                )  # ONLY len(Key-frames)
-
-            proc_imgs, proc_labels = self._augment_frames(img_list, label_list)
-            if not self.verbose:
-                iterator = TQDM(zip(proc_imgs, proc_labels), total=len(proc_imgs), desc=video_name)
-            else:
-                iterator = zip(proc_imgs, proc_labels)
-
-            for img_path, label_info in iterator:
-                res = self.model.track(source=img_path, **self.track_args)[0]
-                if label_info is not None:
-                    seq_info = self.prepare_results(res, label_info)
-                    self.seq_info[video_name]["pred_tracks"].extend(seq_info["pred_tracks"])
-                    self.seq_info[video_name]["gt_tracks"].extend(seq_info["gt_tracks"])
-
-            # Save the results of the video
-            self._save_one_video_gts_preds(video_name)
-
-            for i in range(len(self.model.predictor.trackers)):
-                self.model.predictor.trackers[i].reset()  # Reset the tracker for the next video
-
-        # Evaluate
-        self.evaluate()
-
-    def prepare_results(self, pred, label):
-        seq_info = {}
-        frame_id = label["img_frame_id"]
-        # load gts
-        gt_tracks = [
-            np.array(
-                [
-                    frame_id + 1,
-                    label["ins_ids"][i][0],
-                    label["bboxes"][i][0],
-                    label["bboxes"][i][1],
-                    label["bboxes"][i][2] - label["bboxes"][i][0],
-                    label["bboxes"][i][3] - label["bboxes"][i][1],
-                    label["mot_confs"][i][0],
-                    label["cls"][i][0],
-                    label["visibilities"][i][0],
-                ]
-            )
-            for i in range(len(label["ins_ids"]))
-        ]
-        seq_info["gt_tracks"] = gt_tracks
-
-        # load preds
-        if pred.boxes.id is None:  # to compatible with the implementation of trackers in ultralytics
-            pred_tracks = []
-        else:
-            boxes = pred.boxes.xyxy.cpu().numpy()
-            track_ids = pred.boxes.id.cpu().tolist()
-            cls_ids = pred.boxes.cls.cpu().tolist()
-            confs = pred.boxes.conf.cpu().tolist()
-            pred_tracks = [
-                np.array(
-                    [
-                        frame_id + 1,
-                        track_ids[i],
-                        boxes[i][0],
-                        boxes[i][1],
-                        boxes[i][2] - boxes[i][0],
-                        boxes[i][3] - boxes[i][1],
-                        confs[i],
-                        cls_ids[i],
-                    ]
-                )
-                for i in range(len(track_ids))
-            ]
-        seq_info["pred_tracks"] = pred_tracks
-
-        return seq_info
-
-    def _save_one_video_gts_preds(self, video_name):
-        """Save the gt and prediction results."""
-        info = self.seq_info[video_name]
-        # save predictions
-        pred_file = os.path.join(self.pred_dir, video_name + ".txt")
-
-        pred_tracks = np.array(info["pred_tracks"])
-
-        with open(pred_file, "w") as f:
-            for tracks in pred_tracks:
-                line = "%d,%d,%.3f,%.3f,%.3f,%.3f,%.3f,%d,-1,-1\n" % (
-                    tracks[0],
-                    tracks[1],
-                    tracks[2],
-                    tracks[3],
-                    tracks[4],
-                    tracks[5],
-                    tracks[6],
-                    tracks[7],
-                )
-                f.writelines(line)
-
-        info["pred_tracks"] = []
-        # save gts
-        if info["gt_tracks"]:
-            gt_file = os.path.join(self.gt_dir, video_name + ".txt")
-            with open(gt_file, "w") as f:
-                for tracks in info["gt_tracks"]:
-                    line = "%d,%d,%d,%d,%d,%d,%d,%d,%.5f\n" % (
-                        tracks[0],
-                        tracks[1],
-                        tracks[2],
-                        tracks[3],
-                        tracks[4],
-                        tracks[5],
-                        tracks[6],
-                        tracks[7],
-                        tracks[8],
-                    )
-                    f.writelines(line)
-            info["gt_tracks"].clear()
-        # save seq info
-        with open(self.seqmap, "a") as f:
-            f.write(video_name + "\n")
-            f.close()
-
-    def _get_gt_dir(self):
-        """Get directory to save the gt files."""
-        output_dir = os.path.join(self.tmp_dir.name, "gt")
-        os.makedirs(output_dir, exist_ok=True)
-        return output_dir
-
-    def _get_pred_dir(self):
-        """Get directory to save the prediction results."""
-        pred_dir = os.path.join(self.tmp_dir.name, self.TRACKER)
-        os.makedirs(pred_dir, exist_ok=True)
-        return pred_dir
-
-    def __del__(self):
-        # To avoid tmpdir being cleaned up too early, because in multiple
-        # consecutive ValLoops, the value of `self.tmp_dir.name` is unchanged,
-        # and calling `tmp_dir.cleanup()` in compute_metrics will cause errors.
-        self.tmp_dir.cleanup()
-        LOGGER.info(f"Temporary directory: {self.tmp_dir.name} is deleted.")
-
-    def compute_metrics(self):
-        eval_results = defaultdict(dict)
-
-        if self.format_only:
-            return eval_results
-
-        eval_config = trackeval.Evaluator.get_default_eval_config()
-        # need to split out the tracker name
-        # caused by the implementation of TrackEval
-        pred_dir_tmp = self.pred_dir.rsplit(os.path.sep, 1)[0]
-        dataset_config = self.get_dataset_cfg(self.gt_dir, pred_dir_tmp)
-
-        evaluator = trackeval.Evaluator(eval_config)
-        dataset = MotManitou2DBox(self.class_name_to_class_id, dataset_config)
-        dataset = [dataset]
-
-        metrics = [getattr(trackeval.metrics, metric)(dict(METRICS=[metric], THRESHOLD=0.5)) for metric in self.metrics]
-        output_results, _ = evaluator.evaluate(dataset, metrics)
-        for cls in self.class_name_to_class_id.keys():
-            output_res = output_results["MotManitou2DBox"][self.TRACKER]["COMBINED_SEQ"][cls]
-
-            if "HOTA" in self.metrics:
-                eval_results[cls]["HOTA"] = np.average(output_res["HOTA"]["HOTA"])
-                eval_results[cls]["AssA"] = np.average(output_res["HOTA"]["AssA"])
-                eval_results[cls]["DetA"] = np.average(output_res["HOTA"]["DetA"])
-
-            if "CLEAR" in self.metrics:
-                eval_results[cls]["MOTA"] = np.average(output_res["CLEAR"]["MOTA"])
-                eval_results[cls]["MOTP"] = np.average(output_res["CLEAR"]["MOTP"])
-                eval_results[cls]["IDSW"] = np.average(output_res["CLEAR"]["IDSW"])
-                eval_results[cls]["TP"] = np.average(output_res["CLEAR"]["CLR_TP"])
-                eval_results[cls]["FP"] = np.average(output_res["CLEAR"]["CLR_FP"])
-                eval_results[cls]["FN"] = np.average(output_res["CLEAR"]["CLR_FN"])
-                eval_results[cls]["Frag"] = np.average(output_res["CLEAR"]["Frag"])
-                eval_results[cls]["MT"] = np.average(output_res["CLEAR"]["MT"])
-                eval_results[cls]["ML"] = np.average(output_res["CLEAR"]["ML"])
-
-            if "Identity" in self.metrics:
-                eval_results[cls]["IDF1"] = np.average(output_res["Identity"]["IDF1"])
-                eval_results[cls]["IDTP"] = np.average(output_res["Identity"]["IDTP"])
-                eval_results[cls]["IDFN"] = np.average(output_res["Identity"]["IDFN"])
-                eval_results[cls]["IDFP"] = np.average(output_res["Identity"]["IDFP"])
-                eval_results[cls]["IDP"] = np.average(output_res["Identity"]["IDP"])
-                eval_results[cls]["IDR"] = np.average(output_res["Identity"]["IDR"])
-
-        # clean all txt file
-        for txt_name in Path(self.tmp_dir.name).rglob("*.txt"):  # TODO: delete
-            os.remove(txt_name)
-
-        self._print_eval_results(eval_results)
-        return eval_results
-
-    def _print_eval_results(self, results):
-        for cls, eval_result in results.items():
-            tab = self._format_eval_results(eval_result)
-            print(f"Evaluation for {cls}:\n{tab}")
-
-    def _format_eval_results(self, eval_result):
-        # 按 key 排序（可根据需要改成自定义顺序）
-        items = sorted(eval_result.items(), key=lambda x: x[0])
-        metrics = [k for k, _ in items]
-        values = [f"{v:.3f}" for _, v in items]
-
-        # 每列宽度 = metric 名称和 value 长度的最大值
-        col_widths = [max(len(m), len(val)) for m, val in zip(metrics, values)]
-
-        # 构造分隔行：+----+------+---+
-        sep_pieces = ["-" * (w + 2) for w in col_widths]
-        sep_line = "+" + "+".join(sep_pieces) + "+"
-
-        # 第一行：| metric1 | metric2 | ... |
-        header_cells = [" " + m.center(w) + " " for m, w in zip(metrics, col_widths)]
-        header_line = "|" + "|".join(header_cells) + "|"
-
-        # 第二行：| value1  | value2  | ... |
-        value_cells = [" " + val.rjust(w) + " " for val, w in zip(values, col_widths)]
-        value_line = "|" + "|".join(value_cells) + "|"
-
-        # 组合
-        return "\n".join([sep_line, header_line, sep_line, value_line, sep_line])
-
-    def evaluate(self):
-        """Evaluate the model performance of the whole dataset after processing all batches."""
-        _metrics = self.compute_metrics()
-        _metrics = {"/".join([self.default_prefix, k]): v for k, v in _metrics.items()}
-        return _metrics
-
-    def get_dataset_cfg(self, gt_folder: str, tracker_folder: str):
-        """
-        Get default configs for trackeval.datasets.MotChallenge2DBox.
-
-        Args:
-            gt_folder (str): the name of the GT folder
-            tracker_folder (str): the name of the tracker folder
-
-        Returns:
-            Dataset Configs for MotChallenge2DBox.
-        """
-        dataset_config = dict(
-            # Location of GT data
-            GT_FOLDER=gt_folder,
-            # Trackers location
-            TRACKERS_FOLDER=tracker_folder,
-            # Where to save eval results
-            # (if None, same as TRACKERS_FOLDER)
-            OUTPUT_FOLDER=None,
-            # Use self.TRACKER as the default tracker
-            TRACKERS_TO_EVAL=[self.TRACKER],
-            # Option values: ['pedestrian']
-            CLASSES_TO_EVAL=list(self.class_name_to_class_id.keys()),
-            # Option Values: 'MOT15', 'MOT16', 'MOT17', 'MOT20', 'DanceTrack'
-            BENCHMARK="MOT17",
-            # Option Values: 'train', 'test'
-            SPLIT_TO_EVAL="train",
-            # Whether tracker input files are zipped
-            INPUT_AS_ZIP=False,
-            # Whether to print current config
-            PRINT_CONFIG=True,
-            # Whether to perform preprocessing
-            # (never done for MOT15)
-            DO_PREPROC=True,
-            # Tracker files are in
-            # TRACKER_FOLDER/tracker_name/TRACKER_SUB_FOLDER
-            TRACKER_SUB_FOLDER="",
-            # Output files are saved in
-            # OUTPUT_FOLDER/tracker_name/OUTPUT_SUB_FOLDER
-            OUTPUT_SUB_FOLDER="",
-            # Names of trackers to display
-            # (if None: TRACKERS_TO_EVAL)
-            TRACKER_DISPLAY_NAMES=None,
-            # Where seqmaps are found
-            # (if None: GT_FOLDER/seqmaps)
-            SEQMAP_FOLDER=None,
-            # Directly specify seqmap file
-            # (if none use seqmap_folder/benchmark-split_to_eval)
-            SEQMAP_FILE=self.seqmap,
-            # If not None, specify sequences to eval
-            # and their number of timesteps
-            SEQ_INFO={seq: info["seq_length"] for seq, info in self.seq_info.items()},
-            # '{gt_folder}/{seq}.txt'
-            GT_LOC_FORMAT="{gt_folder}/{seq}.txt",
-            # If False, data is in GT_FOLDER/BENCHMARK-SPLIT_TO_EVAL/ and in
-            # TRACKERS_FOLDER/BENCHMARK-SPLIT_TO_EVAL/tracker/
-            # If True, the middle 'benchmark-split' folder is skipped for both.
-            SKIP_SPLIT_FOL=True,
-        )
-
-        return dataset_config
-=======
 from ultralytics import YOLOManitou
 from ultralytics.utils.eval_mot_manitou_base import EvalManitouMOT
->>>>>>> 62fc7f5e
 
 
 if __name__ == "__main__":
     data_cfg = "/home/shu/Documents/PROTECH/ultralytics/ultralytics/cfg/datasets/manitou_mini.yaml"
     imgsz = (1552, 1936)  # (height, width)
-<<<<<<< HEAD
-    checkpoint = "/home/shu/Documents/PROTECH/ultralytics/runs/manitou_remap/train/weights/best.pt"
-    verbose = False
-    num_extra_frames = 0
 
-    model = YOLOManitou(checkpoint)
-
-    evaluator = EvalManitouMOT(
-        data_cfg,
-        tracker_cfg="botsort.yaml",
-        model=model,
-        imgsz=imgsz,
-        conf_thr=0.25,
-        max_det=100,
-        verbose=verbose,
-        num_extra_frames=num_extra_frames,
-    )
-=======
     checkpoint = '/home/shu/Documents/PROTECH/ultralytics/runs/manitou_remap/train3/weights/best.pt'
     verbose = False
     num_extra_frames = 0
@@ -910,5 +25,4 @@
                                max_det=100, 
                                verbose=verbose, 
                                num_extra_frames=num_extra_frames)
->>>>>>> 62fc7f5e
     evaluator.run()