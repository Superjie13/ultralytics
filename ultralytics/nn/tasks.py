--- conflicted
+++ resolved
@@ -1220,7 +1220,6 @@
         """Initialize the loss criterion for the DetectionModel."""
         return v8DetectionReidLoss(self)
 
-<<<<<<< HEAD
 class SegmentationModel_MultiView(SegmentationModel):
     def __init__(self, cfg="yolo11n-seg.yaml", ch=3, nc=None, verbose=True):
         """
@@ -1258,10 +1257,6 @@
 
         if self.is_train == False:
             self.criterion.is_train = False
-=======
-
-# Functions ------------------------------------------------------------------------------------------------------------
->>>>>>> 87a829c3
 
             preds, feature_map = self.forward(batch['key_frames']['img'], embed=self.featmap_idxs) if preds is None else preds, features
 
