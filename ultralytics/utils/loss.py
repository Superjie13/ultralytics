--- conflicted
+++ resolved
@@ -657,15 +657,9 @@
 
                 s1_ids = samp1_idx[samp1_slice][samp1_mask]
                 s2_ids = samp2_idx[samp2_slice][samp2_mask]
-<<<<<<< HEAD
                 #print("key idx", k_ids)
                 #print("ref idx", r_ids)
                 # Accès aux features (key/ref séparés dans `features`)
-=======
-                # print("key idx", k_ids)
-                # print("ref idx", r_ids)
-                # Accès aux features (clé/ref séparés dans `features`)
->>>>>>> 87a829c3
                 feat_s1 = features[b * nb_cams + cam, s1_ids]  # [N_k_cam, C]
                 if self.is_train:
                     feat_s2 = features[b * nb_cams + batch_size * nb_cams + cam, s2_ids]  # [N_r_cam, C]
